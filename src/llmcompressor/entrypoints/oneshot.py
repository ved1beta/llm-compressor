<<<<<<< HEAD
from typing import List, Optional, Union, TYPE_CHECKING
=======
import os
from datetime import datetime
from typing import Optional
>>>>>>> a0adf834

from loguru import logger
from torch.utils.data import DataLoader
from transformers import PreTrainedModel, PreTrainedTokenizerBase, ProcessorMixin
from llmcompressor.args import parse_args
from llmcompressor.core.session_functions import active_session
from llmcompressor.datasets import get_calibration_dataloader
from llmcompressor.entrypoints.utils import post_process, pre_process
from llmcompressor.pipelines.registry import CalibrationPipeline

__all__ = ["Oneshot", "oneshot"]

if TYPE_CHECKING:
    from datasets import Dataset, DatasetDict


class Oneshot:
    """
    Class responsible for carrying out one-shot calibration on a pretrained model.

    This class handles the entire lifecycle of one-shot calibration, including
    preprocessing (model and tokenizer/processor initialization), model optimization
    (quantization or sparsification), and postprocessing (saving outputs). The
    intructions for model optimization can be specified by using a recipe.

    - **Input Keyword Arguments:**
        `kwargs` are parsed into:
        - `model_args`: Arguments for loading and configuring a pretrained model
          (e.g., `AutoModelForCausalLM`).
        - `dataset_args`: Arguments for dataset-related configurations, such as
          calibration dataloaders.
        - `recipe_args`: Arguments for defining and configuring recipes that specify
          optimization actions.

        Parsers are defined in `src/llmcompressor/args/`.

    - **Lifecycle Overview:**
        The oneshot calibration lifecycle consists of three steps:
        1. **Preprocessing**:
            - Instantiates a pretrained model and tokenizer/processor.
            - Ensures input and output embedding layers are untied if they share
              tensors.
            - Patches the model to include additional functionality for saving with
              quantization configurations.
        2. **Oneshot Calibration**:
            - Optimizes the model using a global `CompressionSession` and applies
              recipe-defined modifiers (e.g., `GPTQModifier`, `SparseGPTModifier`)
        3. **Postprocessing**:
            - Saves the model, tokenizer/processor, and configuration to the specified
              `output_dir`.

    - **Usage:**
        ```python
        oneshot = Oneshot(model=model, recipe=recipe, dataset=dataset)
        oneshot()

        # Access the processed components
        model = oneshot.model
        processor = oneshot.processor
        recipe = oneshot.recipe
        ```

    Methods:
        __init__(**kwargs):
            Initializes the `Oneshot` object by parsing input arguments, performing
            preprocessing, and setting instance attributes.

        __call__(**kwargs):
            Performs the one-shot calibration process by preparing a calibration
            dataloader, applying recipe modifiers to the model, and executing
            postprocessing steps.

        save():
            Saves the calibrated model and tokenizer/processor to the specified
            `output_dir`. Supports saving in compressed formats based on model
            arguments.

        apply_recipe_modifiers(calibration_dataloader, **kwargs):
            Applies lifecycle actions (e.g., `initialize`, `finalize`) using modifiers
            defined in the recipe. Each action is executed via the global
            `CompressionSession`.

    """

    def __init__(
        self,
        log_dir: Optional[str] = "sparse_logs",
        **kwargs,
    ):
        """
        Initializes the `Oneshot` class with provided arguments.

        Parses the input keyword arguments into `model_args`, `dataset_args`, and
        `recipe_args`. Performs preprocessing to initialize the model and
        tokenizer/processor.

        :param model_args: ModelArguments parameters, responsible for controlling
            model loading and saving logic
        :param dataset_args: DatasetArguments parameters, responsible for controlling
            dataset loading, preprocessing and dataloader loading
        :param recipe_args: RecipeArguments parameters, responsible for containing
            recipe-related parameters
        :param output_dir: Path to save the output model after carrying out oneshot

        """
        # Set up logging
        if log_dir:
            os.makedirs(log_dir, exist_ok=True)
            date_str = datetime.now().strftime("%Y-%m-%d_%H-%M-%S")
            logger.add(
                f"{log_dir}/oneshot_{date_str}.log",
                level="DEBUG",
            )

        model_args, dataset_args, recipe_args, _, output_dir = parse_args(**kwargs)

        self.model_args = model_args
        self.dataset_args = dataset_args
        self.recipe_args = recipe_args
        self.output_dir = output_dir

        # initialize the model and processor
        pre_process(model_args)

        # Set instance attributes
        self.model = self.model_args.model
        self.processor = self.model_args.processor
        self.recipe = self.recipe_args.recipe

    def __call__(self):
        """
        Performs one-shot calibration.

        This method prepares a calibration dataloader using dataset arguments and
        applies recipe-based modifiers to optimize the model. The lifecycle actions
        are executed sequentially, and the modified model is saved during
        postprocessing.

        """

        calibration_dataloader = get_calibration_dataloader(
            self.dataset_args, self.processor
        )
        self.apply_recipe_modifiers(
            calibration_dataloader=calibration_dataloader,
            recipe_stage=self.recipe_args.stage,
        )
        post_process(
            model_args=self.model_args,
            recipe_args=self.recipe_args,
            output_dir=self.output_dir,
        )

    def apply_recipe_modifiers(
        self,
        calibration_dataloader: Optional[DataLoader],
        recipe_stage: Optional[str] = None,
    ):
        """
        Applies recipe modifiers to the model during the lifecycle.

        The modifiers are defined in the recipe and executed via lifecycle actions
        (`initialize`, `finalize`) through the global `CompressionSession`.


        :param: calibration_dataloader: Dataloader for calibration data.

        Raises:
            RuntimeError: If any modifier fails during execution.
        """

        session = active_session()
        session.reset()

        # (Helen INFERENG-661): validate recipe modifiers before intialization
        session.initialize(
            model=self.model,
            start=-1,
            recipe=self.recipe,
            recipe_stage=recipe_stage,
            recipe_args=self.recipe_args.recipe_args,
            calib_data=calibration_dataloader,
        )

        user_pipeline = self.dataset_args.pipeline
        modifiers = session.get_modifiers()
        pipeline = CalibrationPipeline.from_modifiers(modifiers, user=user_pipeline)
        pipeline(self.model, calibration_dataloader, self.dataset_args)

        session.finalize()


def oneshot(
    # Required model parameters
    model: Union[str, PreTrainedModel],
    # Optional model parameters
    distill_teacher: Optional[str] = None,
    config_name: Optional[str] = None,
    tokenizer: Optional[Union[str, PreTrainedTokenizerBase]] = None,
    processor: Optional[Union[str, ProcessorMixin]] = None,
    cache_dir: Optional[str] = None,
    use_auth_token: bool = False,
    precision: str = "auto",
    tie_word_embeddings: bool = False,
    trust_remote_code_model: bool = False,
    save_compressed: bool = True,
    oneshot_device: str = "cuda:0",
    model_revision: str = "main",
    # Recipe parameters
    recipe: Optional[Union[str, List[str]]] = None,
    recipe_args: Optional[List[str]] = None,
    clear_sparse_session: bool = False,
    stage: Optional[str] = None,
    # Dataset parameters
    dataset: Optional[Union[str, "Dataset", "DatasetDict"]] = None,
    dataset_config_name: Optional[str] = None,
    dataset_path: Optional[str] = None,
    num_calibration_samples: int = 512,
    shuffle_calibration_samples: bool = True,
    max_seq_length: int = 384,
    pad_to_max_length: bool = True,
    text_column: str = "text",
    concatenate_data: bool = False,
    streaming: bool = False,
    overwrite_cache: bool = False,
    preprocessing_num_workers: Optional[int] = None,
    min_tokens_per_module: Optional[float] = None,
    trust_remote_code_data: bool = False,
    # Output parameters
    output_dir: Optional[str] = None,
    # For backward compatibility
    **kwargs,
) -> PreTrainedModel:
    """
    Performs oneshot calibration on a model.

    Args:
        # Model arguments
        model (str): A pretrained model identifier from huggingface.co/models or a path
            to a local model. Required parameter.
        distill_teacher (Optional[str]): Teacher model (a trained text generation model)
            for distillation.
        config_name (Optional[str]): Pretrained config name or path if not the same as
            model_name.
        tokenizer (Optional[str]): Pretrained tokenizer name or path if not the same as
            model_name.
        processor (Optional[str]): Pretrained processor name or path if not the same as
            model_name.
        cache_dir (Optional[str]): Where to store the pretrained data from
            huggingface.co.
        use_auth_token (bool): Whether to use Hugging Face auth token for private
            models.
        precision (str): Precision to cast model weights to, default to auto.
        tie_word_embeddings (bool): Whether the model's input and output word embeddings
            should be tied.
        trust_remote_code_model (bool): Whether to allow for custom models to execute
            their own modeling files.
        save_compressed (bool): Whether to compress sparse models during save.
        oneshot_device (str): Device to run oneshot calibration on.
        model_revision (str): The specific model version to use (can be branch name,
            tag, or commit id).

        # Recipe arguments
        recipe (Optional[str]): Path to a LLM Compressor sparsification recipe.
        recipe_args (Optional[List[str]]): List of recipe arguments to evaluate, in the
            format "key1=value1", "key2=value2".
        clear_sparse_session (bool): Whether to clear CompressionSession/
            CompressionLifecycle data between runs.
        stage (Optional[str]): The stage of the recipe to use for oneshot.

        # Dataset arguments
        dataset (Optional[str]): The name of the dataset to use (via the datasets
            library).
        dataset_config_name (Optional[str]): The configuration name of the dataset
            to use.
        dataset_path (Optional[str]): Path to a custom dataset. Supports json, csv, dvc.
        num_calibration_samples (int): Number of samples to use for one-shot
            calibration.
        shuffle_calibration_samples (bool): Whether to shuffle the dataset before
            calibration.
        max_seq_length (int): Maximum total input sequence length after tokenization.
        pad_to_max_length (bool): Whether to pad all samples to `max_seq_length`.
        text_column (str): Key to use as the `text` input to tokenizer/processor.
        concatenate_data (bool): Whether to concatenate datapoints to fill
            max_seq_length.
        streaming (bool): True to stream data from a cloud dataset.
        overwrite_cache (bool): Whether to overwrite the cached preprocessed datasets.
        preprocessing_num_workers (Optional[int]): Number of processes for
            preprocessing.
        min_tokens_per_module (Optional[float]): Minimum percentage of tokens per
            module, relevant for MoE models.
        trust_remote_code_data (bool): Whether to allow for datasets defined on the Hub
            using a dataset script.

        # Output arguments
        output_dir (Optional[str]): Path to save the output model after calibration.

    Returns:
        PreTrainedModel: The calibrated model
    """
    params = {
        # Model parameters
        "model": model,
        "distill_teacher": distill_teacher,
        "config_name": config_name,
        "tokenizer": tokenizer,
        "processor": processor,
        "cache_dir": cache_dir,
        "use_auth_token": use_auth_token,
        "precision": precision,
        "tie_word_embeddings": tie_word_embeddings,
        "trust_remote_code_model": trust_remote_code_model,
        "save_compressed": save_compressed,
        "oneshot_device": oneshot_device,
        "model_revision": model_revision,
        # Recipe parameters
        "recipe": recipe,
        "recipe_args": recipe_args,
        "clear_sparse_session": clear_sparse_session,
        "stage": stage,
        # Dataset parameters
        "dataset": dataset,
        "dataset_config_name": dataset_config_name,
        "dataset_path": dataset_path,
        "num_calibration_samples": num_calibration_samples,
        "shuffle_calibration_samples": shuffle_calibration_samples,
        "max_seq_length": max_seq_length,
        "pad_to_max_length": pad_to_max_length,
        "text_column": text_column,
        "concatenate_data": concatenate_data,
        "streaming": streaming,
        "overwrite_cache": overwrite_cache,
        "preprocessing_num_workers": preprocessing_num_workers,
        "min_tokens_per_module": min_tokens_per_module,
        "trust_remote_code_data": trust_remote_code_data,
        # Output parameters
        "output_dir": output_dir,
    }

    params = {k: v for k, v in params.items() if v is not None}

    # Merge with any kwargs (this preserves backward compatibility)
    # kwargs take precedence over explicit params if same key exists
    all_args = {**params, **kwargs}

    one_shot = Oneshot(**all_args)
    one_shot()

    return one_shot.model<|MERGE_RESOLUTION|>--- conflicted
+++ resolved
@@ -1,10 +1,6 @@
-<<<<<<< HEAD
 from typing import List, Optional, Union, TYPE_CHECKING
-=======
 import os
 from datetime import datetime
-from typing import Optional
->>>>>>> a0adf834
 
 from loguru import logger
 from torch.utils.data import DataLoader
